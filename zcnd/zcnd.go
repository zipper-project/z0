--- conflicted
+++ resolved
@@ -17,39 +17,25 @@
 package zcnd
 
 import (
-<<<<<<< HEAD
-	"sync"
-
-	"github.com/ethereum/go-ethereum/core"
-=======
 	"fmt"
 	"sync"
 
->>>>>>> fc5ae251
 	"github.com/ethereum/go-ethereum/log"
 	"github.com/zipper-project/z0/core"
 	"github.com/zipper-project/z0/node"
 	"github.com/zipper-project/z0/params"
 	"github.com/zipper-project/z0/rawdb"
 	"github.com/zipper-project/z0/rpc"
-<<<<<<< HEAD
-=======
 	"github.com/zipper-project/z0/txpool"
->>>>>>> fc5ae251
 	"github.com/zipper-project/z0/zdb"
 )
 
 // Zcnd implements the z0 service.
 type Zcnd struct {
 	config       *Config
-<<<<<<< HEAD
-	shutdownChan chan bool // Channel for shutting down the service
-	txPool       *core.TxPool
-=======
 	chainConfig  *params.ChainConfig
 	shutdownChan chan bool // Channel for shutting down the service
 	txPool       *txpool.TxPool
->>>>>>> fc5ae251
 	chainDb      zdb.Database // Block chain database
 
 	lock sync.RWMutex // Protects the variadic fields (e.g. gas price)
